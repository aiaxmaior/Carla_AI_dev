"""
Project: Q-DRIVE

## About:
CARLA Manual Control Client with Modular Design.
Integrates custom controls, HUD, sensors, and MVD scoring.
Supports dynamic joystick mapping and CARLA server launch.


Author: CARLA-dev, Arjun Joshi (HBSS)
Recent Date: 09.12.2025
Versioning: v0.3.2
"""

# ============================================================================
# PERF CHECK (file-level):
# ============================================================================
# [X] | Role: Main orchestration, game loop, CARLA connection, session mgmt
# [X] | Hot-path functions: game_loop() main tick loop (L331-433)
# [X] |- Heavy allocs in hot path? YES - dict creation every frame (L411-419)
# [X] |- pandas/pyarrow/json/disk/net in hot path? CSV save in finally only
# [ ] | Graphics here? No (delegated to World/HUD)
# [X] | Data produced (tick schema?): metrics dict per frame
# [X] | Storage (Parquet/Arrow/CSV/none): CSV via DataIngestion
# [X] | Queue/buffer used?: DataIngestion handles internally
# [X] | Session-aware? (session_id/tick_index): Yes (frame from snapshot)
# [X] | Debug-only heavy features?: xrandr logging, verbose iLib.ilog
# Top 3 perf risks:
# 1. [PERF_HOT] Logging spam in tick loop (L374 seatbelt every frame, L342, L1005/1008 blinker)
# 2. [PERF_HOT] Dict allocation every frame (L411-419) - should reuse or pool
# 3. [PERF_SPLIT] Heavy imports at module level (carla, pygame, pandas-commented but DataIngestion imports it)
# ============================================================================

import argparse
import logging
import os
import sys
import subprocess
import time

# import json
import carla
import sys_task

# import math
# import re
# import Sensors
import DataIngestion

# import pandas as pd
import PreWelcomeSelect as pws
from TitleScreen import TitleScreen
from Utility.Monitor import DynamicMonitor

# from VehicleLibrary import VehicleLibrary
from World import World
from HUD import HUD
from Core.Controls.controls_queue import DualControl
from Core.Simulation.MVD import MVDFeatureExtractor
from Core.Controls.MozaArduinoVirtualGamepad import HardwareVirtualGamepad
from evdev import InputDevice, list_devices
from Helpers import EndScreen
from PredictiveManager import PredictiveManager

try:
    import pygame
    from pygame.locals import NOFRAME  # K_ESCAPE, K_RETURN, K_KP_ENTER, NOFRAME
except ImportError:
    raise RuntimeError("cannot import pygame, make sure pygame package is installed")
from Utility.Font.FontIconLibrary import IconLibrary, FontLibrary

# Global variable to hold the CARLA server process if we launch it
carla_server_process = None
iLib = IconLibrary()
fLib = FontLibrary()
logging.basicConfig(
    level=logging.INFO,
    format="%(asctime)s - %(levelname)s - [%(module)s:%(funcName)s:%(lineno)d] - %(message)s",
    datefmt="%Y-%m-%d %H:%M:%S",
)

# ==============================================================================
# -- Title Screen Function -----------------------------------------------------
# ==============================================================================
dev_keys = {
    "ENTER": {"type": "button", "joy_idx": 0, "id": 37},
    "UP": {"type": "button", "joy_idx": 0, "id": 47},
    "DOWN": {"type": "button", "joy_idx": 0, "id": 46},
    "LEFT": {"type": "button", "joy_idx": 0, "id": 21},
    "RIGHT": {"type": "button", "joy_idx": 0, "id": 34},
    "ESCAPE": {"type": "button", "joy_idx": 0, "id": 36},
}


def ensure_evdev_map(force=False, moza_event=None, arduino_event=None):
    """
    Ensure ./configs/joystick_mappings/input_devices.json exists.
    - If it exists and force=False: print the path and return.
    - Else: run Tools/evdev_autotest.py before we start monitors/accessories.
    """
    root = os.path.dirname(os.path.abspath(__file__))
    cfg_dir = os.path.join(root, "configs", "joystick_mappings")
    cfg_file = os.path.join(cfg_dir, "input_devices.json")

    if os.path.exists(cfg_file) and not force:
        print(f"✅ [evdev] mapping present: {cfg_file}")
        return True

    os.makedirs(cfg_dir, exist_ok=True)
    wizard = os.path.join(root, "Tools", "evdev_autotest.py")
    if not os.path.exists(wizard):
        logging.warning(
            "⚠️evdev_autotest.py not found at Tools/; skipping auto-capture."
        )
        return False

    # Build the command
    cmd = [sys.executable, wizard]
    if moza_event:
        cmd += ["--moza-event", moza_event]
    else:
        cmd += ["--moza-needle", "Gudsen MOZA Multi-function Stalk"]

    if arduino_event:
        cmd += ["--arduino-event", arduino_event]
    else:
        cmd += ["--arduino-needle", "Arduino"]

    # Make it a bit chatty if you launched with --verbose
    if any(a in sys.argv for a in ("-v", "--verbose")):
        cmd.append("-v")

    print(
        "\n>>> Running input capture (evdev_autotest). "
        "Follow prompts for LEFT/RIGHT/PUSH/PULL and seatbelt…"
    )
    try:
        rc = subprocess.call(cmd)
        if rc != 0:
            logging.warning(f"⚠️evdev_autotest exited with code {rc}")
    except Exception as e:
        logging.exception(f"⚠️Failed to run evdev_autotest: {e}")

    if not os.path.exists(cfg_file):
        logging.warning(
            "⚠️input_devices.json was not created. "
            "Run Tools/evdev_autotest.py manually if needed."
        )
        return False

    print(f" ✅🕹️ Captured device mapping → {cfg_file}")
    return True


# [PERF_HOT] Main game loop - runs continuously every tick
def game_loop(args, client, monitors, joystick_mappings=None):
    """
    Main simulation loop. Handles a single session from start to end.
    """
    #    logging.info("✅GAME LOOP: Initializing new session.")
    # Yeah,
    os.environ["SDL_VIDEO_MINIMIZE_ON_FOCUS_LOSS"] = "0"

    pygame.font.init()

    world_obj = None
    original_settings = None
    carla_world = None
    try:
        """ Display set-up Legacy Code: KEEP FOR BACKUP
        # Multi-monitor setup for panoramic view
        single_monitor_width, single_monitor_height = args.width, args.height
        total_width = single_monitor_width * 4
        total_height = single_monitor_height

        logging.info(
            f"Creating 4 monitor wide window for panoramic view: {total_width}x{total_height}"
        )
        """
        #
        try:
            pygame.display.init()
            desktop_sizes = pygame.display.get_desktop_sizes() or []
        except Exception:
            desktop_sizes = []

        use_single = bool(getattr(args, "single", False))
        if not use_single:
            # Fallback: if fewer than 4 displays detected, go single
            use_single = (getattr(args, "screens", 4) < 4) or (len(desktop_sizes) < 4)

        args.layout_mode = "single" if use_single else "quad"
        layout_strategy = monitors.get_layout_strategy()
        total_logical = monitors.get_total_logical_displays()
        if getattr(args, "single", False):
            layout_strategy = "single"
        args.layout_mode = layout_strategy
        print(
            f"🎯 Using {layout_strategy} layout mode ({total_logical} logical displays)"
        )

        single_monitor_width, single_monitor_height = args.width, args.height
        if args.layout_mode == "single":
            total_width = single_monitor_width
            total_height = single_monitor_height
            logging.info(
                f" ✅🖥️ Layout: {args.layout_mode}  Window={total_width}x{total_height}"
            )
            iLib.ilog(
                "info",
                f"Layout: {args.layout_mode}  Window={total_width}x{total_height}",
                "status_alerts",
                "debug",
                1,
            )
        else:
            total_width = single_monitor_width * 4
            total_height = single_monitor_height
            logging.info(
                f" ✅🖥️🖥️🖥️🖥️ Layout: {args.layout_mode}  Window={total_width}x{total_height}"
            )
            iLib.ilog(
                "info",
                f"Layout: {args.layout_mode}  Window={total_width}x{total_height}",
                "status_alerts",
                "debug",
                4,
            )

        pygame.display.set_icon(pygame.image.load("./images/icon.png"))

        display_flags = pygame.HWSURFACE | pygame.DOUBLEBUF | NOFRAME
        # display = pygame.display.set_mode(
        #    (total_width,
        #    total_height),
        #  display_flags,
        # args.display,
        # )
        args.screens = monitors.total_logical_displays
        display = pygame.display.set_mode(
            (total_width, total_height),
            display_flags,
            display=args.display,
        )

        pygame.display.set_caption("CARLA MVD Demo")

        logging.info(f"width x height = {total_width}x{total_height}")
        xrandr_output = subprocess.check_output(["xrandr", "--query"]).decode("utf-8")
        #        logging.info(f"🖥️🖥️🖥️🖥️🖥️🖥️xrandr output: {xrandr_output}")

        if args.dev:
            from VehicleLibrary import VehicleLibrary

            logging.info("🚀 Developer mode: skipping selection screen, using defaults")
            persistent_keys = dev_keys
            chosen_vehicle_id = "ford_e450_super_duty"
            chosen_map_id = "Town10HD"

            # Get the correct blueprint from VehicleLibrary
            vlib = VehicleLibrary()
            try:
                vehicle_info = vlib.get_vehicle("ford_e450_super_duty")
                carla_blueprint = vehicle_info.get(
                    "carla_blueprint", "vehicle.ford.ambulance"
                )
            except:
                carla_blueprint = "vehicle.ford.ambulance"  # Fallback
        else:
            # Normal flow
            title = TitleScreen(display, client, args)
            persistent_keys, chosen_vehicle_id, carla_blueprint, chosen_map_id = (
                title.show_title_screen()
            )

        if args.xodr_path:
            if os.path.exists(args.xodr_path):
                with open(args.xodr_path, encoding="utf-8") as od_file:
                    data = od_file.read()
                logging.info(
                    f" 🗺️Loading map from OpenDRIVE file: {os.path.basename(args.xodr_path)}"
                )
                # Parameters for procedural generation
                params = carla.OpendriveGenerationParameters(
                    vertex_distance=15.0,
                    max_road_length=500.0,
                    wall_height=1.0,
                    additional_width=0.6,
                    smooth_junctions=False,
                    enable_mesh_visibility=False,
                )
                carla_world = client.generate_opendrive_world(data, params)
            else:
                logging.error(f"XODR file not found at: {args.xodr_path}")
                return "exit", joystick_mappings  # Exit if file not found
        else:
            if chosen_map_id:
                logging.info(f" 🗺️Loading chosen map: {chosen_map_id}")
                carla_world = client.load_world(chosen_map_id)
            else:
                logging.info(
                    f"❓No chosen map returned, loading default from cmdline: {args.map}"
                )
                carla_world = client.load_world(args.map)

        original_settings = carla_world.get_settings()
        # --- End of Map Loading Logic ---

        if args.sync:
            settings = carla_world.get_settings()
            settings.synchronous_mode = True
            settings.fixed_delta_seconds = 0.05
            carla_world.apply_settings(settings)
            logging.info("⏱️ SYNCHRONOUS MODE applied successfully")

        # Object Initialization
        hud = HUD(total_width, total_height, args)
        world_obj = World(
            carla_world,
            hud,
            chosen_vehicle_id,
            carla_blueprint,
            args.fov,
            not args.novehicleparams,
            args,
        )

        """
        Vehicle Configurations (below):

        Load Vehicle Configs for Vehicle Dynamics (Steering etc.):
            This is particularly important when 
            - Unreal Assets (the blueprint library) base asset technical values are incorrect
            - A placeholder vehicle is used an requires custom specs to simulate accurate vehicle dynamics

        CONTEXT Note:
            Even if CARLA's package blueprints are close to real-world values, the vehicle still performs
            poorly given the custom mapping of simulation hardware.

        ### See vehicle_library.txt for a list of pre-configured vehicles, steering-vehicle configuration
        ### reasoning and validation
        """

        # Load customized vehicle specification configurations from custom library (./configs/vehicle_configs)
        world_obj.load_vehicle_config(chosen_vehicle_id)

        ## (deprecated, will soon be incorporated into vehicle_configs)
        if world_obj.player and args.max_rpm > 0:
            physics_control = world_obj.player.get_physics_control()
            physics_control.max_rpm = args.max_rpm
            world_obj.player.apply_physics_control(physics_control)
            logging.info(f"⚖️ Applied custom max_rpm of {args.max_rpm} to vehicle.")

        # Starting main gameloop. Custom configurations loaded.

        hardware_bridge = None

        try:
            hardware_bridge = HardwareVirtualGamepad()
            if hardware_bridge.start():
                iLib.ilog(
                    "info", "Hardware Virtual Gamepad bridge started", "alerts", "s"
                )
                # pygame detect time
                time.sleep(0.5)
                pygame.joystick.quit()
                pygame.joystick.init()
            else:
                iLib.ilog("warning", "Hardware bridge failed to start", "alerts", "wn")
        except Exception as e:
            iLib.ilog("error", f"Hardware bridge error: {e}", "items", "js")
            hardware_bridge = None

        # Instantiate controller
        controller = DualControl(
            world_obj, args, joystick_mappings, persistent_keys, total_height
        )

        # After HUD is fully ready
        world_obj.finalize_initialization(controller)

        controller.finalize_setup()
        if getattr(args, "layout_mode", "quad") == "single":
            world_obj.enable_single_screen_cameras(window_size=display.get_size())
        mvd_feature_extractor = MVDFeatureExtractor(args.mvd_config)
        mvd_feature_extractor.reset_scores()

        if args.sync:
            logging.info("Performing stabilization ticks...")
            for _ in range(15):
                carla_world.tick()
            logging.info("✅⏱️ Stabilization complete.")

        data_ingestor = DataIngestion.DataIngestion()
        predictive_manager = PredictiveManager(data_ingestor)

        clock = pygame.time.Clock()

        # --- Main Tick Loop for this Session ---
        # [PERF_HOT] Critical path: This loop runs at 50 FPS (every 20ms)
        while True:
            clock.tick(50)

            # Handle reset state
            if world_obj.is_reset:
                if world_obj.should_reset_scores:
                    mvd_feature_extractor.reset_scores()
                    hud.reset()
                    world_obj.should_reset_scores = False
                world_obj.restart()
                controller = DualControl(
                    world_obj, args, joystick_mappings, persistent_keys, total_height
                )
                logging.info(
                    "BLINKER map snapshot: %s",
                    {
                        k: v
                        for k, v in (controller.mapped_controls or {}).items()
                        if "BLINKER" in k
                    },
                )
                continue

            world_obj.player.show_debug_telemetry(True)

            world_snapshot = carla_world.get_snapshot() if args.sync else None
            if args.sync:
                carla_world.tick()

            if not world_snapshot:
                logging.error("❌Failed to get world snapshot.")
                continue

            if controller.parse_events(world_obj, clock):
                logging.info("🏁User requested exit.")
                break

            if mvd_feature_extractor._catastrophic_failure_occurred:
                logging.warning("❌Catastrophic failure detected. Ending session.")
                break
            display_fps = clock.get_fps()
            if world_obj.player and world_obj.player.is_alive:
                controller.process_commands(world_obj.player, args)
                world_obj.tick(
                    clock, controller.updated_hud_information(), controller, display_fps
                )

                if world_obj.lane_invasion_sensor_instance:
                    world_obj.lane_invasion_sensor_instance.tick()

                # --- Data Gathering for Logging and Scoring ---
<<<<<<< HEAD
                seatbelt_state = hardware_bridge._seatbelt_fastened
                # [PERF_HOT][DEBUG_ONLY] CRITICAL: This logs EVERY FRAME! Should be throttled or debug-only
                # TODO: Move to debug mode or throttle to once per second
=======
                # seatbelt_state = hardware_bridge._seatbelt_fastened
                if args.seatbelt_override:
                    seatbelt_state = True
                else:
                    seatbelt_state = (
                        hardware_bridge._seatbelt_fastened if hardware_bridge else False
                    )
>>>>>>> ada27978
                logging.info(f"Seatbelt state: {'ON' if seatbelt_state else 'OFF'}")
                controller._seatbelt_state = seatbelt_state
                velocity = world_obj.player.get_velocity()
                speed_kmh = 3.6 * velocity.length()
                # collision_data = (
                #    world_obj.collision_sensor_instance.get_collision_data_and_reset()
                # )
                collision_data = world_obj.get_collision_data_and_reset()

                if collision_data.get("collided"):
                    controller.register_collision()

                lane_violation_state = (
                    world_obj.lane_invasion_sensor_instance.get_violation_state()
                )
                lane_change_state = world_obj.lane_manager.get_lane_change_state()
                blinker_state = controller.get_blinker_state()

                mvd_feature_extractor.update_scores(
                    collision_data,
                    lane_violation_state,
                    lane_change_state,
                    speed_kmh,
                    world_obj.player,
                    world_obj.world,
                    time.time(),
                    blinker_state,
                )

                standardized_indices = mvd_feature_extractor.get_standardized_indices()
                overall_dp_score = mvd_feature_extractor.get_overall_mvd_score()

                # --- RESTORED: Per-frame data logging ---
                # [PERF_HOT] Dict allocation every frame - consider object pooling or reuse
                control_datalog = controller.get_datalog()
                mvd_datalog = mvd_feature_extractor.get_mvd_datalog_metrics()
                metrics = {
                    "frame": world_snapshot.frame,
                    "timestamp": world_snapshot.timestamp.elapsed_seconds,
                    "lane_violation": lane_violation_state,
                    "lane_change": lane_change_state,
                    "collision_data": collision_data,
                    "mvd_datalog": mvd_datalog,
                    "controller_datalog": control_datalog,
                }
                data_ingestor.log_frame(world_obj, metrics)
                if predictive_manager:
                    predictive_manager.tick(world_snapshot.frame)
                    predictive_output = predictive_manager.get_indices()
                    hud.update_predictive_indices(predictive_output)
                hud.update_mvd_scores_for_display(data_ingestor)

                # session_tick_data.append(metrics)
                # --- End of logging block ---

            world_obj.render(display)
            pygame.display.flip()

        # --- End Screen Logic ---
        logging.info("🏁 Session ended. Presenting end screen.")
        final_overall_scores = mvd_feature_extractor.get_mvd_datalog_metrics()
        end_screen = EndScreen(
            display, final_overall_scores, hud.panel_fonts, data_ingestor
        )
        action = end_screen.run(persistent_keys)
        return action, joystick_mappings

    except Exception as e:
        logging.critical(f"☠️ Critical error in game loop: {e}", exc_info=True)
        return "exit", joystick_mappings
    finally:
        #        if hardware_bridge:
        #            hardware_bridge.stop()

        if "data_ingestor" in locals():
            data_ingestor.save_to_csv()
        # --- RESTORED: Write session log to file ---
        # if session_tick_data:
        #    consolidate_and_save_log(session_tick_data)
        # --- End of log writing block ---

        if world_obj:
            world_obj.destroy_all_actors()
        if carla_world and original_settings:
            carla_world.apply_settings(original_settings)
        logging.info("🏁 GAME LOOP: Session cleanup complete.")


def main():
    argparser = argparse.ArgumentParser(description=__doc__)
    argparser.add_argument(
        "-v",
        "--verbose",
        action="store_true",
        dest="debug",
        help="print debug information",
    )
    argparser.add_argument(
        "--host", metavar="H", default="localhost", help="IP of the host server"
    )
    argparser.add_argument(
        "-p",
        "--port",
        metavar="P",
        default=2000,
        type=int,
        help="TCP port to listen to",
    )
    argparser.add_argument(
        "-a", "--autopilot", action="store_true", help="enable autopilot"
    )
    argparser.add_argument(
        "--res",
        metavar="WIDTHxHEIGHT",
        default="3840x2160",
        help="rendering resolution of a single monitor",
    )
    argparser.add_argument(
        "--filter",
        metavar="PATTERN",
        default="vehicle.mercedes.sprinter",
        help="actor filter",
    )
    argparser.add_argument(
        "--steer-deadzone", default=0.01, type=float, help="steering deadzone"
    )
    argparser.add_argument(
        "--steer-linearity", default=0.75, type=float, help="steering linearity"
    )
    argparser.add_argument(
        "--pedal-deadzone", default=0.02, type=float, help="pedal deadzone"
    )
    argparser.add_argument(
        "--carla-root",
        metavar="PATH",
        default=os.environ.get("CARLA_ROOT", ""),
        help="Path to CARLA installation",
    )
    argparser.add_argument(
        "--no-launch-carla", action="store_true", help="Do not launch CARLA server."
    )
    argparser.add_argument(
        "--fov", default=85.0, type=float, help="Horizontal field of view"
    )
    argparser.add_argument(
        "--sync", action="store_true", help="Enable synchronous mode"
    )
    argparser.add_argument(
        "--num-vehicles", default=20, type=int, help="Number of traffic vehicles"
    )
    argparser.add_argument(
        "--num-pedestrians", default=30, type=int, help="Number of pedestrians"
    )
    argparser.add_argument(
        "--max-rpm", default=4000.0, type=float, help="Maximum engine RPM"
    )
    argparser.add_argument("--map", metavar="M", default="Town10HD", help="Map")
    argparser.add_argument(
        "--noackermann", action="store_true", help="Disable Ackermann Steering Physics"
    )
    argparser.add_argument(
        "--novehicleparams", action="store_true", help="Disable custom vehicle physics"
    )
    argparser.add_argument(
        "--invert-steer",
        action="store_true",
        help="Invert steering input for truck mounts.",
    )
    argparser.add_argument(
        "--mvd-config",
        metavar="FILE",
        default="./penalty_config/default_penalties.json",
        help="Path to the JSON file with penalty configurations.",
    )
    argparser.add_argument(
        "--quality",
        metavar="QUALITY",
        default="Epic",
        type=str,
        help="Define CARLA render quality",
    )

    argparser.add_argument(
        "--display",
        metavar="INDEX",
        default=0,
        type=int,
        help="Index of the display to use for the main window (e.g., 0, 1).",
    )

    argparser.add_argument(
        "-x",
        "--xodr-path",
        metavar="XODR_FILE_PATH",
        help="load a new map with a minimum physical road representation of the provided OpenDRIVE",
    )

    argparser.add_argument(
        "--windowed",
        action="store_true",  # Correct way to handle a boolean flag
        help="Run the CARLA server in a windowed mode.",
    )
    argparser.add_argument(
        "--ResX",
        metavar="X",
        default=None,  # Correct default for an optional integer
        type=int,
        help="Store X resolution for windowed render",
    )
    argparser.add_argument(
        "--ResY",
        metavar="Y",
        default=None,  # Correct default for an optional integer
        type=int,
        help="Set Y resolution for windowed render",
    )

    argparser.add_argument(
        "--screens",
        metavar="SCR",
        default=4,  # Correct default for an optional integer
        type=int,
        help="Define Number of Screens",
    )
    argparser.add_argument(
        "--steer",
        metavar="TRN",
        default=None,  # Correct default for an optional integer
        type=float,
        help="Define steering angle",
    )

    argparser.add_argument(
        "--vision-compare",
        action="store_true",
        help="Show split view: left raw front-left feed, right vision overlay.",
    )

    argparser.add_argument(
        "--record-vision-demo",
        metavar="OUT.mp4",
        default=None,
        help="Write the split view video (requires imageio[ffmpeg]).",
    )

    argparser.add_argument(
        "--single",
        action="store_true",
        help="Force single-screen layout (driver view + rear PIP)",
    )
    argparser.add_argument(
        "--title-screen-index",
        type=int,
        default=1,
        help="Which monitor to use for the Title Screen (0-based). Defaults to 0 in single-screen, 1 in quad.",
    )
    argparser.add_argument(
        "--dev",
        action="store_true",  # Correct way to handle a boolean flag
        help="Skip selection screens and go straight to simulation.",
    )
    argparser.add_argument(
        "--seatbelt-override",
        action="store_true",  # Correct way to handle a boolean flag
        help="Force seatbelt state to ON for testing.",
    )

    # ========================================================================
    # Perception System Configuration
    # ========================================================================
    argparser.add_argument(
        '--perception-mode',
        choices=['programmatic', 'metadata', 'minimal-viable', 'lidar-hybrid'],
        default='lidar-hybrid',
        help='Perception system mode (default: lidar-hybrid for best performance)'
    )

    argparser.add_argument(
        '--danger-distance',
        type=float,
        default=15.0,
        help='DANGER zone threshold in meters (default: 15m, red bbox)'
    )

    argparser.add_argument(
        '--caution-distance',
        type=float,
        default=30.0,
        help='CAUTION zone threshold in meters (default: 30m, yellow bbox)'
    )

    argparser.add_argument(
        '--safe-distance',
        type=float,
        default=100.0,
        help='SAFE zone threshold in meters (default: 100m, no bbox by default)'
    )

    argparser.add_argument(
        '--show-danger-bbox',
        action='store_true',
        default=True,
        help='Show bounding boxes for DANGER zone objects (default: True)'
    )

    argparser.add_argument(
        '--no-show-danger-bbox',
        action='store_true',
        default=False,
        help='Disable danger zone bounding boxes'
    )

    argparser.add_argument(
        '--show-caution-bbox',
        action='store_true',
        default=False,
        help='Show bounding boxes for CAUTION zone objects (default: False)'
    )

    argparser.add_argument(
        '--no-ground-truth-matching',
        action='store_true',
        default=False,
        help='Disable ground truth actor matching in LIDAR mode (faster, no speed data)'
    )

    argparser.add_argument(
        '--lidar-range',
        type=float,
        default=None,
        help='LIDAR sensor range in meters (default: matches safe-distance)'
    )

    argparser.add_argument(
        '--lidar-points-per-second',
        type=int,
        default=56000,
        help='LIDAR points per second (default: 56000, higher = more accurate but slower)'
    )

    argparser.add_argument(
        '--lidar-rotation-frequency',
        type=float,
        default=10.0,
        help='LIDAR rotation frequency in Hz (default: 10Hz)'
    )

    args = argparser.parse_args()

    # Process perception arguments
    if args.no_show_danger_bbox:
        args.show_danger_bbox = False

    # Set LIDAR range to match safe distance if not specified
    if args.lidar_range is None:
        args.lidar_range = args.safe_distance

    game_loop_reached = False
    prewelcome_options = pws.pre_welcome_select()
    # Get the original state of all monitors before doing anything else
    simulation_resolution = args.res
    monitors = DynamicMonitor(simulation_resolution)
    original_layout = monitors.get_monitor_layout()
    if not original_layout:
        print("⚠️ Could not detect monitor setup. Exiting.")
        return

    try:
        # ----------------------------------------------------------------------
        # Set the desired layout for the simulation
        # ----------------------------------------------------------------------
        print(
            f"\nConfiguring monitors for simulation with resolution: {simulation_resolution}"
        )
        # This single function call replaces your old logic
        monitors.arrange_monitors_horizontally(simulation_resolution, original_layout)
        #        iLib.ilog("warning", f"simulation resolution {simulation_resolution}",'alerts','wn',3)
        # Give the window manager a moment to adjust
        time.sleep(2)

        # ----------------------------------------------------------------------
        # --- ALL SIMULATION LOGIC IS NOW INSIDE THE TRY BLOCK ---
        # ----------------------------------------------------------------------
        print("\nStarting Pygame application...")
        log_level = logging.DEBUG if args.debug else logging.INFO
        logging.basicConfig(format="%(levelname)s: %(message)s", level=log_level)

        # Set the position for the Pygame window (now reliably at the top-left)
        os.environ["SDL_VIDEO_WINDOW_POS"] = "0,0"

        pygame.init()
        pygame.joystick.init()
        # --- Pre-Welcome quick setup ---
        """
        def _existing_res_from_args(a):
            # Try args.res "WxH", else fall back to args.width/height, else 1920x1080
            try:
                res_str = getattr(a, "res", f"{getattr(a,'width',1920)}x{getattr(a,'height',1080)}")
                w, h = [int(x) for x in str(res_str).lower().split("x")]
                return (w, h)
            except Exception:
                return (getattr(a, "width", 1920), getattr(a, "height", 1080))
        """

        if prewelcome_options is not None:
            (res_w, res_h), n_peds, n_cars, dev_mode = prewelcome_options
            args.num_vehicles = n_cars
            args.num_pedestrians = n_peds
            args.width, args.height = res_w, res_h
            args.ResX, args.ResY = res_w, res_h
            args.dev = dev_mode

        else:
            # Keep existing CLI values or sensible defaults
            try:
                args.width, args.height = [
                    int(x) for x in getattr(args, "res", "1920x1080").split("x")
                ]
            except Exception:
                args.width, args.height = 1920, 1080
            args.ResX = getattr(args, "ResX", args.width)
            args.ResY = getattr(args, "ResY", args.height)

        client = None
        global carla_server_process

        if not args.no_launch_carla:
            if not args.carla_root:
                logging.error("❓ CARLA_ROOT path not provided.")
                sys.exit(1)
            carla_exe_path = os.path.join(args.carla_root, "CarlaUE4.sh")

            # --- CORRECTED LAUNCH COMMAND LOGIC ---
            command = [
                carla_exe_path,
                f"-carla-rpc-port={args.port}",
                f"-quality-level={args.quality.capitalize()}",
                f"-ResX={int(args.ResX)}",
                f"-ResY={int(args.ResY)}",
            ]

            # Windowing
            if getattr(args, "windowed", False):
                command.append("-windowed")
            else:
                command.append("-RenderOffScreen")

            logging.info(f"Launching CARLA server: {' '.join(map(str, command))}")
            carla_server_process = subprocess.Popen(command)
            time.sleep(10)

        max_retries, retry_delay = 10, 5
        for i in range(max_retries):
            try:
                client = carla.Client(args.host, args.port)
                client.set_timeout(3000.0)
                #                logging.info(f"Successfully connected to CARLA Server {client.get_server_version()}")
                break
            except RuntimeError as e:
                logging.warning(f"⚠️Connection failed: {e}. Retrying...")
                if i == max_retries - 1:
                    raise
                time.sleep(retry_delay)

        client.start_recorder(f"session_{time.strftime('%Y%m%d_%H%M%S')}.log", True)

        joystick_mappings = None
        while True:
            if client:
                logging.info(
                    f"Simulation running, CARLA Server {client.get_server_version()}"
                )
            action, new_mappings = game_loop(args, client, monitors, joystick_mappings)
            joystick_mappings = new_mappings
            if action == "exit":
                break
            elif action == "restart":
                continue

    except Exception as e:
        logging.critical(f"☠️Unhandled exception in main: {e}", exc_info=True)
    finally:
        # This block ALWAYS runs, ensuring resolution is restored
        monitors.restore_monitor_layout(original_layout)
        # --- Your existing cleanup logic ---
        if "client" in locals() and client:
            client.stop_recorder()
        if carla_server_process:
            sys_task.terminate_popen_process_gracefully(
                carla_server_process, "CARLA Server"
            )
        sys_task.sig_kill_engine(sys_task.get_running_processes())
        pygame.quit()
        logging.info("🏁✅Main script execution finished.")


if __name__ == "__main__":
    main()<|MERGE_RESOLUTION|>--- conflicted
+++ resolved
@@ -449,19 +449,15 @@
                     world_obj.lane_invasion_sensor_instance.tick()
 
                 # --- Data Gathering for Logging and Scoring ---
-<<<<<<< HEAD
-                seatbelt_state = hardware_bridge._seatbelt_fastened
-                # [PERF_HOT][DEBUG_ONLY] CRITICAL: This logs EVERY FRAME! Should be throttled or debug-only
-                # TODO: Move to debug mode or throttle to once per second
-=======
-                # seatbelt_state = hardware_bridge._seatbelt_fastened
+                # Check seatbelt state (with override option)
                 if args.seatbelt_override:
                     seatbelt_state = True
                 else:
                     seatbelt_state = (
                         hardware_bridge._seatbelt_fastened if hardware_bridge else False
                     )
->>>>>>> ada27978
+                # [PERF_HOT][DEBUG_ONLY] CRITICAL: This logs EVERY FRAME! Should be throttled or debug-only
+                # TODO: Move to debug mode or throttle to once per second
                 logging.info(f"Seatbelt state: {'ON' if seatbelt_state else 'OFF'}")
                 controller._seatbelt_state = seatbelt_state
                 velocity = world_obj.player.get_velocity()
